/*
Copyright 2017 The Kubernetes Authors.

Licensed under the Apache License, Version 2.0 (the "License");
you may not use this file except in compliance with the License.
You may obtain a copy of the License at

    http://www.apache.org/licenses/LICENSE-2.0

Unless required by applicable law or agreed to in writing, software
distributed under the License is distributed on an "AS IS" BASIS,
WITHOUT WARRANTIES OR CONDITIONS OF ANY KIND, either express or implied.
See the License for the specific language governing permissions and
limitations under the License.
*/

package options

import (
	"net"
	"reflect"
	"testing"
	"time"

	"github.com/spf13/pflag"

	metav1 "k8s.io/apimachinery/pkg/apis/meta/v1"
	"k8s.io/apimachinery/pkg/util/diff"
	apiserveroptions "k8s.io/apiserver/pkg/server/options"
	componentbaseconfig "k8s.io/component-base/config"
	cmoptions "k8s.io/kubernetes/cmd/controller-manager/app/options"
	kubectrlmgrconfig "k8s.io/kubernetes/pkg/controller/apis/config"
)

func TestDefaultFlags(t *testing.T) {
	s, _ := NewCloudControllerManagerOptions()

	expected := &CloudControllerManagerOptions{
		Generic: &cmoptions.GenericControllerManagerConfigurationOptions{
<<<<<<< HEAD
			Port:            DefaultInsecureCloudControllerManagerPort, // Note: InsecureServingOptions.ApplyTo will write the flag value back into the component config
			Address:         "0.0.0.0",                                 // Note: InsecureServingOptions.ApplyTo will write the flag value back into the component config
			MinResyncPeriod: metav1.Duration{Duration: 12 * time.Hour},
			ClientConnection: componentbaseconfig.ClientConnectionConfiguration{
				ContentType: "application/vnd.kubernetes.protobuf",
				QPS:         20.0,
				Burst:       30,
			},
			ControllerStartInterval: metav1.Duration{Duration: 0},
			LeaderElection: componentbaseconfig.LeaderElectionConfiguration{
				ResourceLock:  "endpoints",
				LeaderElect:   true,
				LeaseDuration: metav1.Duration{Duration: 15 * time.Second},
				RenewDeadline: metav1.Duration{Duration: 10 * time.Second},
				RetryPeriod:   metav1.Duration{Duration: 2 * time.Second},
=======
			GenericControllerManagerConfiguration: &kubectrlmgrconfig.GenericControllerManagerConfiguration{
				Port:            DefaultInsecureCloudControllerManagerPort, // Note: InsecureServingOptions.ApplyTo will write the flag value back into the component config
				Address:         "0.0.0.0",                                 // Note: InsecureServingOptions.ApplyTo will write the flag value back into the component config
				MinResyncPeriod: metav1.Duration{Duration: 12 * time.Hour},
				ClientConnection: componentbaseconfig.ClientConnectionConfiguration{
					ContentType: "application/vnd.kubernetes.protobuf",
					QPS:         20.0,
					Burst:       30,
				},
				ControllerStartInterval: metav1.Duration{Duration: 0},
				LeaderElection: componentbaseconfig.LeaderElectionConfiguration{
					ResourceLock:  "endpoints",
					LeaderElect:   true,
					LeaseDuration: metav1.Duration{Duration: 15 * time.Second},
					RenewDeadline: metav1.Duration{Duration: 10 * time.Second},
					RetryPeriod:   metav1.Duration{Duration: 2 * time.Second},
				},
				Controllers: []string{"*"},
>>>>>>> d1c713f3
			},
			Debugging: &cmoptions.DebuggingOptions{
				DebuggingConfiguration: &componentbaseconfig.DebuggingConfiguration{
					EnableContentionProfiling: false,
				},
			},
		},
		KubeCloudShared: &cmoptions.KubeCloudSharedOptions{
			KubeCloudSharedConfiguration: &kubectrlmgrconfig.KubeCloudSharedConfiguration{
				RouteReconciliationPeriod: metav1.Duration{Duration: 10 * time.Second},
				NodeMonitorPeriod:         metav1.Duration{Duration: 5 * time.Second},
				ClusterName:               "kubernetes",
				ClusterCIDR:               "",
				AllocateNodeCIDRs:         false,
				CIDRAllocatorType:         "",
				ConfigureCloudRoutes:      true,
			},
			CloudProvider: &cmoptions.CloudProviderOptions{
				CloudProviderConfiguration: &kubectrlmgrconfig.CloudProviderConfiguration{
					Name:            "",
					CloudConfigFile: "",
				},
			},
		},
		ServiceController: &cmoptions.ServiceControllerOptions{
			ServiceControllerConfiguration: &kubectrlmgrconfig.ServiceControllerConfiguration{
				ConcurrentServiceSyncs: 1,
			},
		},
		SecureServing: (&apiserveroptions.SecureServingOptions{
			BindPort:    10258,
			BindAddress: net.ParseIP("0.0.0.0"),
			ServerCert: apiserveroptions.GeneratableKeyCert{
				CertDirectory: "",
				PairName:      "cloud-controller-manager",
			},
			HTTP2MaxStreamsPerConnection: 0,
		}).WithLoopback(),
		InsecureServing: (&apiserveroptions.DeprecatedInsecureServingOptions{
			BindAddress: net.ParseIP("0.0.0.0"),
			BindPort:    int(0),
			BindNetwork: "tcp",
		}).WithLoopback(),
		Authentication: &apiserveroptions.DelegatingAuthenticationOptions{
			CacheTTL:   10 * time.Second,
			ClientCert: apiserveroptions.ClientCertAuthenticationOptions{},
			RequestHeader: apiserveroptions.RequestHeaderAuthenticationOptions{
				UsernameHeaders:     []string{"x-remote-user"},
				GroupHeaders:        []string{"x-remote-group"},
				ExtraHeaderPrefixes: []string{"x-remote-extra-"},
			},
			RemoteKubeConfigFileOptional: true,
		},
		Authorization: &apiserveroptions.DelegatingAuthorizationOptions{
			AllowCacheTTL:                10 * time.Second,
			DenyCacheTTL:                 10 * time.Second,
			RemoteKubeConfigFileOptional: true,
			AlwaysAllowPaths:             []string{"/healthz"}, // note: this does not match /healthz/ or
		},
		Kubeconfig:                "",
		Master:                    "",
		NodeStatusUpdateFrequency: metav1.Duration{Duration: 5 * time.Minute},
	}
	if !reflect.DeepEqual(expected, s) {
		t.Errorf("Got different run options than expected.\nDifference detected on:\n%s", diff.ObjectReflectDiff(expected, s))
	}
}

func TestAddFlags(t *testing.T) {
	fs := pflag.NewFlagSet("addflagstest", pflag.ContinueOnError)
	s, _ := NewCloudControllerManagerOptions()
	for _, f := range s.Flags([]string{""}, []string{""}).FlagSets {
		fs.AddFlagSet(f)
	}

	args := []string{
		"--address=192.168.4.10",
		"--allocate-node-cidrs=true",
		"--bind-address=192.168.4.21",
		"--cert-dir=/a/b/c",
		"--cloud-config=/cloud-config",
		"--cloud-provider=gce",
		"--cluster-cidr=1.2.3.4/24",
		"--cluster-name=k8s",
		"--configure-cloud-routes=false",
		"--contention-profiling=true",
		"--controller-start-interval=2m",
		"--controllers=foo,bar",
		"--http2-max-streams-per-connection=47",
		"--kube-api-burst=100",
		"--kube-api-content-type=application/vnd.kubernetes.protobuf",
		"--kube-api-qps=50.0",
		"--kubeconfig=/kubeconfig",
		"--leader-elect=false",
		"--leader-elect-lease-duration=30s",
		"--leader-elect-renew-deadline=15s",
		"--leader-elect-resource-lock=configmap",
		"--leader-elect-retry-period=5s",
		"--master=192.168.4.20",
		"--min-resync-period=100m",
		"--node-status-update-frequency=10m",
		"--port=10000",
		"--profiling=false",
		"--route-reconciliation-period=30s",
		"--secure-port=10001",
		"--use-service-account-credentials=false",
	}
	fs.Parse(args)

	expected := &CloudControllerManagerOptions{
		Generic: &cmoptions.GenericControllerManagerConfigurationOptions{
<<<<<<< HEAD
			Port:            DefaultInsecureCloudControllerManagerPort, // Note: InsecureServingOptions.ApplyTo will write the flag value back into the component config
			Address:         "0.0.0.0",                                 // Note: InsecureServingOptions.ApplyTo will write the flag value back into the component config
			MinResyncPeriod: metav1.Duration{Duration: 100 * time.Minute},
			ClientConnection: componentbaseconfig.ClientConnectionConfiguration{
				ContentType: "application/vnd.kubernetes.protobuf",
				QPS:         50.0,
				Burst:       100,
			},
			ControllerStartInterval: metav1.Duration{Duration: 2 * time.Minute},
			LeaderElection: componentbaseconfig.LeaderElectionConfiguration{
				ResourceLock:  "configmap",
				LeaderElect:   false,
				LeaseDuration: metav1.Duration{Duration: 30 * time.Second},
				RenewDeadline: metav1.Duration{Duration: 15 * time.Second},
				RetryPeriod:   metav1.Duration{Duration: 5 * time.Second},
=======
			GenericControllerManagerConfiguration: &kubectrlmgrconfig.GenericControllerManagerConfiguration{
				Port:            DefaultInsecureCloudControllerManagerPort, // Note: InsecureServingOptions.ApplyTo will write the flag value back into the component config
				Address:         "0.0.0.0",                                 // Note: InsecureServingOptions.ApplyTo will write the flag value back into the component config
				MinResyncPeriod: metav1.Duration{Duration: 100 * time.Minute},
				ClientConnection: componentbaseconfig.ClientConnectionConfiguration{
					ContentType: "application/vnd.kubernetes.protobuf",
					QPS:         50.0,
					Burst:       100,
				},
				ControllerStartInterval: metav1.Duration{Duration: 2 * time.Minute},
				LeaderElection: componentbaseconfig.LeaderElectionConfiguration{
					ResourceLock:  "configmap",
					LeaderElect:   false,
					LeaseDuration: metav1.Duration{Duration: 30 * time.Second},
					RenewDeadline: metav1.Duration{Duration: 15 * time.Second},
					RetryPeriod:   metav1.Duration{Duration: 5 * time.Second},
				},
				Controllers: []string{"foo", "bar"},
>>>>>>> d1c713f3
			},
			Debugging: &cmoptions.DebuggingOptions{
				DebuggingConfiguration: &componentbaseconfig.DebuggingConfiguration{
					EnableContentionProfiling: true,
				},
			},
<<<<<<< HEAD
			Controllers: []string{"foo", "bar"},
=======
>>>>>>> d1c713f3
		},
		KubeCloudShared: &cmoptions.KubeCloudSharedOptions{
			KubeCloudSharedConfiguration: &kubectrlmgrconfig.KubeCloudSharedConfiguration{
				RouteReconciliationPeriod: metav1.Duration{Duration: 30 * time.Second},
				NodeMonitorPeriod:         metav1.Duration{Duration: 5 * time.Second},
				ClusterName:               "k8s",
				ClusterCIDR:               "1.2.3.4/24",
				AllocateNodeCIDRs:         true,
				CIDRAllocatorType:         "RangeAllocator",
				ConfigureCloudRoutes:      false,
			},
			CloudProvider: &cmoptions.CloudProviderOptions{
				CloudProviderConfiguration: &kubectrlmgrconfig.CloudProviderConfiguration{
					Name:            "gce",
					CloudConfigFile: "/cloud-config",
				},
			},
		},
		ServiceController: &cmoptions.ServiceControllerOptions{
			ServiceControllerConfiguration: &kubectrlmgrconfig.ServiceControllerConfiguration{
				ConcurrentServiceSyncs: 1,
			},
		},
		SecureServing: (&apiserveroptions.SecureServingOptions{
			BindPort:    10001,
			BindAddress: net.ParseIP("192.168.4.21"),
			ServerCert: apiserveroptions.GeneratableKeyCert{
				CertDirectory: "/a/b/c",
				PairName:      "cloud-controller-manager",
			},
			HTTP2MaxStreamsPerConnection: 47,
		}).WithLoopback(),
		InsecureServing: (&apiserveroptions.DeprecatedInsecureServingOptions{
			BindAddress: net.ParseIP("192.168.4.10"),
			BindPort:    int(10000),
			BindNetwork: "tcp",
		}).WithLoopback(),
		Authentication: &apiserveroptions.DelegatingAuthenticationOptions{
			CacheTTL:   10 * time.Second,
			ClientCert: apiserveroptions.ClientCertAuthenticationOptions{},
			RequestHeader: apiserveroptions.RequestHeaderAuthenticationOptions{
				UsernameHeaders:     []string{"x-remote-user"},
				GroupHeaders:        []string{"x-remote-group"},
				ExtraHeaderPrefixes: []string{"x-remote-extra-"},
			},
			RemoteKubeConfigFileOptional: true,
		},
		Authorization: &apiserveroptions.DelegatingAuthorizationOptions{
			AllowCacheTTL:                10 * time.Second,
			DenyCacheTTL:                 10 * time.Second,
			RemoteKubeConfigFileOptional: true,
			AlwaysAllowPaths:             []string{"/healthz"}, // note: this does not match /healthz/ or
		},
		Kubeconfig:                "/kubeconfig",
		Master:                    "192.168.4.20",
		NodeStatusUpdateFrequency: metav1.Duration{Duration: 10 * time.Minute},
	}
	if !reflect.DeepEqual(expected, s) {
		t.Errorf("Got different run options than expected.\nDifference detected on:\n%s", diff.ObjectReflectDiff(expected, s))
	}
}<|MERGE_RESOLUTION|>--- conflicted
+++ resolved
@@ -37,23 +37,6 @@
 
 	expected := &CloudControllerManagerOptions{
 		Generic: &cmoptions.GenericControllerManagerConfigurationOptions{
-<<<<<<< HEAD
-			Port:            DefaultInsecureCloudControllerManagerPort, // Note: InsecureServingOptions.ApplyTo will write the flag value back into the component config
-			Address:         "0.0.0.0",                                 // Note: InsecureServingOptions.ApplyTo will write the flag value back into the component config
-			MinResyncPeriod: metav1.Duration{Duration: 12 * time.Hour},
-			ClientConnection: componentbaseconfig.ClientConnectionConfiguration{
-				ContentType: "application/vnd.kubernetes.protobuf",
-				QPS:         20.0,
-				Burst:       30,
-			},
-			ControllerStartInterval: metav1.Duration{Duration: 0},
-			LeaderElection: componentbaseconfig.LeaderElectionConfiguration{
-				ResourceLock:  "endpoints",
-				LeaderElect:   true,
-				LeaseDuration: metav1.Duration{Duration: 15 * time.Second},
-				RenewDeadline: metav1.Duration{Duration: 10 * time.Second},
-				RetryPeriod:   metav1.Duration{Duration: 2 * time.Second},
-=======
 			GenericControllerManagerConfiguration: &kubectrlmgrconfig.GenericControllerManagerConfiguration{
 				Port:            DefaultInsecureCloudControllerManagerPort, // Note: InsecureServingOptions.ApplyTo will write the flag value back into the component config
 				Address:         "0.0.0.0",                                 // Note: InsecureServingOptions.ApplyTo will write the flag value back into the component config
@@ -72,7 +55,6 @@
 					RetryPeriod:   metav1.Duration{Duration: 2 * time.Second},
 				},
 				Controllers: []string{"*"},
->>>>>>> d1c713f3
 			},
 			Debugging: &cmoptions.DebuggingOptions{
 				DebuggingConfiguration: &componentbaseconfig.DebuggingConfiguration{
@@ -184,23 +166,6 @@
 
 	expected := &CloudControllerManagerOptions{
 		Generic: &cmoptions.GenericControllerManagerConfigurationOptions{
-<<<<<<< HEAD
-			Port:            DefaultInsecureCloudControllerManagerPort, // Note: InsecureServingOptions.ApplyTo will write the flag value back into the component config
-			Address:         "0.0.0.0",                                 // Note: InsecureServingOptions.ApplyTo will write the flag value back into the component config
-			MinResyncPeriod: metav1.Duration{Duration: 100 * time.Minute},
-			ClientConnection: componentbaseconfig.ClientConnectionConfiguration{
-				ContentType: "application/vnd.kubernetes.protobuf",
-				QPS:         50.0,
-				Burst:       100,
-			},
-			ControllerStartInterval: metav1.Duration{Duration: 2 * time.Minute},
-			LeaderElection: componentbaseconfig.LeaderElectionConfiguration{
-				ResourceLock:  "configmap",
-				LeaderElect:   false,
-				LeaseDuration: metav1.Duration{Duration: 30 * time.Second},
-				RenewDeadline: metav1.Duration{Duration: 15 * time.Second},
-				RetryPeriod:   metav1.Duration{Duration: 5 * time.Second},
-=======
 			GenericControllerManagerConfiguration: &kubectrlmgrconfig.GenericControllerManagerConfiguration{
 				Port:            DefaultInsecureCloudControllerManagerPort, // Note: InsecureServingOptions.ApplyTo will write the flag value back into the component config
 				Address:         "0.0.0.0",                                 // Note: InsecureServingOptions.ApplyTo will write the flag value back into the component config
@@ -219,17 +184,12 @@
 					RetryPeriod:   metav1.Duration{Duration: 5 * time.Second},
 				},
 				Controllers: []string{"foo", "bar"},
->>>>>>> d1c713f3
 			},
 			Debugging: &cmoptions.DebuggingOptions{
 				DebuggingConfiguration: &componentbaseconfig.DebuggingConfiguration{
 					EnableContentionProfiling: true,
 				},
 			},
-<<<<<<< HEAD
-			Controllers: []string{"foo", "bar"},
-=======
->>>>>>> d1c713f3
 		},
 		KubeCloudShared: &cmoptions.KubeCloudSharedOptions{
 			KubeCloudSharedConfiguration: &kubectrlmgrconfig.KubeCloudSharedConfiguration{
